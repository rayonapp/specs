--- conflicted
+++ resolved
@@ -35,36 +35,22 @@
 - cargo build --manifest-path ./specs-derive/Cargo.toml --verbose
 - cargo test --manifest-path ./specs-derive/Cargo.toml --verbose
 
-<<<<<<< HEAD
 
 addons:
   apt:
     packages:
+      - binutils-dev
       - libcurl4-openssl-dev
       - libelf-dev
       - libdw-dev
       - cmake
       - gcc
-      - binutils-dev
       - libiberty-dev
 
 after_success: |
   [ $TRAVIS_BRANCH = master ] &&
   [ $TRAVIS_PULL_REQUEST = false ] &&
   [ $TRAVIS_RUST_VERSION = stable ] &&
-  which mdbook || cargo install mdbook &&
-  cd book &&
-  mdbook build &&
-  cd .. &&
-  mkdir ../ghp &&
-  cp -r book/book/* ../ghp/ &&
-  echo "Checking out gh-pages" &&
-  git checkout --orphan gh-pages &&
-  rm -rf ./* &&
-  cp -r ../ghp/* ./ &&
-  git add -A &&
-  git commit --quiet -m "Update page" &&
-  git push -f https://${GH_TOKEN}@github.com/slide-rs/specs.git gh-pages
   wget https://github.com/SimonKagstrom/kcov/archive/master.tar.gz &&
   tar xzf master.tar.gz &&
   cd kcov-master &&
@@ -83,16 +69,6 @@
   bash <(curl -s https://codecov.io/bash) &&
   echo "Uploaded code coverage"
 
-
-
-notifications:
-  webhooks:
-    urls:
-      - https://webhooks.gitter.im/e/cdff2f522a8c4588a82a
-    on_success: always
-    on_failure: always
-    on_start: never
-=======
 # after_success: |
 #   [ $TRAVIS_BRANCH = master ] &&
 #   [ $TRAVIS_PULL_REQUEST = false ] &&
@@ -109,5 +85,4 @@
 #   cp -r ../ghp/* ./ &&
 #   git add -A &&
 #   git commit --quiet -m "Update page" &&
-#   git push -f https://${GH_TOKEN}@github.com/slide-rs/specs.git gh-pages
->>>>>>> 08e0b5a1
+#   git push -f https://${GH_TOKEN}@github.com/slide-rs/specs.git gh-pages