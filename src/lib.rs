--- conflicted
+++ resolved
@@ -231,11 +231,6 @@
 
 pub use changeset::ChangeSet;
 pub use storage::{DenseVecStorage, FlaggedStorage, HashMapStorage, InsertedFlag, ModifiedFlag,
-<<<<<<< HEAD
-                  NullStorage, ReadStorage, RemovedFlag, Storage, Tracked, VecStorage, WriteStorage};
-pub use world::{Builder, Component, Entities, Entity, EntityBuilder, LazyUpdate, World};
-=======
                   NullStorage, ReadStorage, RemovedFlag, Storage, Tracked, VecStorage,
                   WriteStorage};
-pub use world::{Component, Entities, Entity, EntityBuilder, LazyUpdate, World};
->>>>>>> e2c7206d
+pub use world::{Builder, Component, Entities, Entity, EntityBuilder, LazyUpdate, World};